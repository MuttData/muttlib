repos:
<<<<<<< HEAD
-   repo: https://github.com/psf/black
    rev: 19.10b0
    hooks:
    - id: black
      name: black
      entry: black
      language: system
      types: [python]
      args: [--skip-string-normalization]
      exclude: docs/*
-   repo: git://github.com/pre-commit/pre-commit-hooks
    rev: v2.5.0
    hooks:
    - id: trailing-whitespace
    - id: requirements-txt-fixer
      #- id: flake8
      #  name: flake8
      #  entry: flake8
      #  language: system
      #  types: [python]
      #  args: [--max-line-length=88]
      #  exclude: docs/*
-   repo: https://github.com/pre-commit/mirrors-mypy
    rev: v0.770
    hooks:
    - id: mypy
      name: mypy
      entry: mypy
      language: system
      types: [python]
      exclude: docs/*
-   repo: https://github.com/pre-commit/mirrors-pylint
    rev: v2.4.4
    hooks:
    - id: pylint
      name: pylint
      entry: pylint
      language: system
      types: [python]
      exclude: (docs/*|muttlib/(?!utils).*/*|tests/*)
=======
>>>>>>> 1c9a664b
-   repo: local
    hooks:
    - id: pytest
      name: pytest
      language: system
      entry: nox --session tests
      types: [python]
      stages: [push]
      pass_filenames: false
    - id: linter
      name: linter
      language: system
      entry: nox --session cop
      types: [python]
      stages: [commit,push]
      pass_filenames: false
    - id: bandit
      name: bandit
      language: system
      entry: nox --session bandit
      types: [python]
      stages: [push]
      pass_filenames: false<|MERGE_RESOLUTION|>--- conflicted
+++ resolved
@@ -1,47 +1,4 @@
 repos:
-<<<<<<< HEAD
--   repo: https://github.com/psf/black
-    rev: 19.10b0
-    hooks:
-    - id: black
-      name: black
-      entry: black
-      language: system
-      types: [python]
-      args: [--skip-string-normalization]
-      exclude: docs/*
--   repo: git://github.com/pre-commit/pre-commit-hooks
-    rev: v2.5.0
-    hooks:
-    - id: trailing-whitespace
-    - id: requirements-txt-fixer
-      #- id: flake8
-      #  name: flake8
-      #  entry: flake8
-      #  language: system
-      #  types: [python]
-      #  args: [--max-line-length=88]
-      #  exclude: docs/*
--   repo: https://github.com/pre-commit/mirrors-mypy
-    rev: v0.770
-    hooks:
-    - id: mypy
-      name: mypy
-      entry: mypy
-      language: system
-      types: [python]
-      exclude: docs/*
--   repo: https://github.com/pre-commit/mirrors-pylint
-    rev: v2.4.4
-    hooks:
-    - id: pylint
-      name: pylint
-      entry: pylint
-      language: system
-      types: [python]
-      exclude: (docs/*|muttlib/(?!utils).*/*|tests/*)
-=======
->>>>>>> 1c9a664b
 -   repo: local
     hooks:
     - id: pytest

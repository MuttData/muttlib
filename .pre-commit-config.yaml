repos:
-   repo: local
    hooks:
    - id: black
      name: black
      entry: poetry run black
      language: system
      types: [python]
      args: [--skip-string-normalization]
      exclude: docs/*
-   repo: git://github.com/pre-commit/pre-commit-hooks
    rev: v2.5.0
    hooks:
    - id: trailing-whitespace
    - id: requirements-txt-fixer
-   repo: local
    hooks:
    - id: mypy
      name: mypy
      entry: poetry run mypy
      language: system
      types: [python]
      exclude: docs/*
-   repo: local
    hooks:
    - id: pylint
      name: pylint
      entry: poetry run pylint
      language: system
      types: [python]
      exclude: (docs/|muttlib/dbconn/|tests/)
-   repo: local
    hooks:
    - id: isort
      name: isort
      entry: isort
      language: system
      types: [python]
      exclude: (docs/)
-   repo: local
    hooks:
    - id: pytest
      name: pytest
      language: system
      entry: poetry run nox --session tests
      types: [python]
      stages: [push]
      pass_filenames: false
    - id: linter
      name: linter
      language: system
<<<<<<< HEAD
      entry: poetry run nox --session cop
=======
      entry: nox --session precommit_hooks
>>>>>>> 1f4b7ace
      types: [python]
      stages: [push]
      pass_filenames: false
    - id: bandit
      name: bandit
      language: system
      entry: poetry run nox --session bandit
      types: [python]
      stages: [push]
      pass_filenames: false<|MERGE_RESOLUTION|>--- conflicted
+++ resolved
@@ -49,11 +49,7 @@
     - id: linter
       name: linter
       language: system
-<<<<<<< HEAD
-      entry: poetry run nox --session cop
-=======
-      entry: nox --session precommit_hooks
->>>>>>> 1f4b7ace
+      entry: poetry run nox --session precommit_hooks
       types: [python]
       stages: [push]
       pass_filenames: false

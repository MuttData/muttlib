--- conflicted
+++ resolved
@@ -1,9 +1,5 @@
 repos:
-<<<<<<< HEAD
--   repo: https://github.com/pre-commit/pre-commit-hooks
-=======
 -   repo: https://github.com/pre-commit/pre-commit-hooks.git
->>>>>>> 05445208
     rev: v2.5.0
     hooks:
     - id: trailing-whitespace

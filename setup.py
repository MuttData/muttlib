'''Muttlib setup file.'''
import setuptools

import muttlib

with open('README.md', 'r', encoding='utf8') as fh:
    long_description = fh.read()

pyarrow_dep = ['pyarrow==0.13.0']
holidays_dep = ['holidays>=0.10.2']

#  define 'extra_dependencies'
extra_dependencies = {
    'pyarrow': pyarrow_dep,
    'oracle': ['cx_Oracle'],
    'hive': ['pyhive>=0.6.1'],
    'postgres': ['psycopg2-binary'],
    'mysql': ['pymysql'],
    'sqlserver': ['pymssql'],
    'mongo': ['pymongo'],
    'bigquery': ['google-cloud-bigquery'],
    'ibis': ['ibis', 'ibis-framework[impala]', 'impyla'] + pyarrow_dep,
    'ipynb-utils': [
        'IPython',
        'jinja2',
        'jinjasql',
        'matplotlib',
        'numpy',
        'pandas',
        'seaborn',
<<<<<<< HEAD
        'tabulate',
=======
        'textwrap3',
>>>>>>> 5982cb93
    ],
    'gdrive': ['oauth2client', 'requests'],
    'dev': [
        'flake8-bugbear',
        'flake8-docstrings',
        'bump2version',
        'sphinx',
        'sphinx_rtd_theme',
        'm2r2',
        'betamax',
        'betamax-serializers',
        'pre-commit==2.2.0',
        'isort==4.3.21',
        'black==19.10b0',
        'mypy==0.770',
        'flake8==3.7.8',
        'pylint==2.4.4',
        'nox',
    ],
    'test': [
        'freezegun',
        'nox',
        'pytest',
        'pytest-xdist',
        'pytest-cov',
        'pytest-html',
        'betamax',
        'betamax-serializers',
    ]
    + pyarrow_dep
    + holidays_dep,
    'forecast': ['fbprophet'] + holidays_dep,
    'gsheets': ['gspread_pandas'],
}

# create 'all' extras
all_extras = []
for extra_dep in extra_dependencies.values():
    if not extra_dep in all_extras:
        all_extras += extra_dep
extra_dependencies.update({'all': all_extras})

setuptools.setup(
    name='muttlib',
    version=muttlib.__version__,
    author='Mutt Data',
    home_page='https://gitlab.com/mutt_data/muttlib/',
    keywords='data pandas spark data-analysis database data-munging',
    author_email='info@muttdata.ai',
    description='Collection of helper modules by Mutt Data.',
    long_description=long_description,
    long_description_content_type='text/markdown',
    include_package_data=True,
    packages=setuptools.find_packages(),
    classifiers=[
        'Programming Language :: Python :: 3',
        'License :: OSI Approved :: MIT License',
        'Operating System :: OS Independent',
    ],
    setup_requires=['pytest-runner', 'wheel'],
    tests_require=["pytest", "pytest-cov", "pytest-html", "betamax"]
    + pyarrow_dep
    + holidays_dep,
    test_suite='test',
    install_requires=[
        'jinja2',
        'pandas>=1.0.0',
        'progressbar2',
        'pyyaml',
        'scikit-learn',
        'scipy',
        'sqlalchemy',
    ],
    extras_require=extra_dependencies,
)<|MERGE_RESOLUTION|>--- conflicted
+++ resolved
@@ -27,12 +27,7 @@
         'matplotlib',
         'numpy',
         'pandas',
-        'seaborn',
-<<<<<<< HEAD
-        'tabulate',
-=======
-        'textwrap3',
->>>>>>> 5982cb93
+        'seaborn'
     ],
     'gdrive': ['oauth2client', 'requests'],
     'dev': [

repos:
-   repo: https://github.com/psf/black
    rev: 19.10b0
    hooks:
    - id: black
      name: black
      entry: black
      language: system
      types: [python]
      args: [--skip-string-normalization]
      exclude: docs/*
-   repo: git://github.com/pre-commit/pre-commit-hooks
    rev: v2.5.0
    hooks:
    - id: trailing-whitespace
    - id: requirements-txt-fixer
-   repo: https://github.com/pre-commit/mirrors-mypy
    rev: v0.770
    hooks:
    - id: mypy
      name: mypy
      entry: mypy
      language: system
      types: [python]
      exclude: docs/*
-   repo: https://github.com/pre-commit/mirrors-pylint
    rev: v2.4.4
    hooks:
    - id: pylint
      name: pylint
      entry: pylint
      language: system
      types: [python]
<<<<<<< HEAD
      exclude: (docs/*|muttlib/(?!(file_processing|ipynb_const|gcd|gsheetsconn|gdrive)).*/*|tests/*)
=======
      exclude: (docs/*|muttlib/(?!(utils|ipynb_const|gcd|gsheetsconn|gdrive)).*/*|tests/*)
>>>>>>> 232b804e
<|MERGE_RESOLUTION|>--- conflicted
+++ resolved
@@ -31,8 +31,4 @@
       entry: pylint
       language: system
       types: [python]
-<<<<<<< HEAD
-      exclude: (docs/*|muttlib/(?!(file_processing|ipynb_const|gcd|gsheetsconn|gdrive)).*/*|tests/*)
-=======
-      exclude: (docs/*|muttlib/(?!(utils|ipynb_const|gcd|gsheetsconn|gdrive)).*/*|tests/*)
->>>>>>> 232b804e
+      exclude: (docs/*|muttlib/(?!(file_processing|utils|ipynb_const|gcd|gsheetsconn|gdrive)).*/*|tests/*)

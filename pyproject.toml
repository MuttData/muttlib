[build-system]
requires = [ "poetry-core==1.5.0",]
build-backend = "poetry.core.masonry.api"

[tool.poetry]
name = "muttlib"
version = "1.4.21"
description = "Collection of helper modules by Mutt Data."
readme = "README.md"
authors = [ "Mutt Data <info@muttdata.ai>",]
keywords = [ "data",]
classifiers = [ "Programming Language :: Python :: 3", "License :: OSI Approved :: Apache Software License", "Operating System :: OS Independent",]
homepage = "https://github.com/MuttData/muttlib"
repository = "https://github.com/MuttData/muttlib"

[tool.black]
line-length = 88
skip-string-normalization = false
multi_line_output = 3
workers = 1

[tool.interrogate]
ignore-init-method = true
ignore-init-module = false
ignore-magic = false
ignore-semiprivate = false
ignore-private = false
ignore-property-decorators = false
ignore-module = false
fail-under = 70
exclude = [ "setup.py", "docs", "muttlib/lib",]
ignore-regex = [ "^get$", "^mock_.*", ".*BaseClass.*",]
verbose = 0
quiet = false
whitelist-regex = []
color = true

[tool.isort]
combine_as_imports = true
force_grid_wrap = 0
force_sort_within_sections = true
include_trailing_comma = true
indent = "    "
known_third_party = [ "Cython", "numpy", "dateutil", "matplotlib", "python-dateutil", "pytz", "pyarrow", "pytest", "pandas",]
length_sort = true
line_length = 88
multi_line_output = 3
use_parentheses = true

[tool.mypy]
ignore_missing_imports = true
follow_imports = "skip"

[tool.poetry.dependencies]
python = ">=3.8,<3.11"
Deprecated = "^1.2.13"
pandas = ">=1.0.0"
progressbar2 = "^3.55.0"
PyYAML = ">=5.1,<7.0"
scikit-learn = "^1.0.1"
scipy = "^1.7.2"
SQLAlchemy = ">=1.3,<2.0"
numpy = ">=1.22.0,<2.0"
jinjasql = "^0.1.8"
ipython = ">=8.0.1"
matplotlib = "^3.5.0"
pyarrow = { version = "6.0.0", optional = true }
cx-Oracle = { version = "^8.3.0", optional = true }
PyHive = { version = ">=0.6.1", optional = true }
thrift = { version = "0.16.0", optional = true }
psycopg2-binary = { version = "^2.9.2", optional = true }
PyMySQL = { version = "^1.0.2", optional = true }
pymssql = { version = "^2.2.2", optional = true }
pymongo = { version = "^3.12.1", optional = true }
snowflake-connector-python = { version = "^2.7.1", optional = true }
cryptography = { version = "3.4.7", optional = true }
snowflake-sqlalchemy = { version = ">=1.2.4, <=1.4.4, !=1.2.5", optional = true } # https://github.com/snowflakedb/snowflake-sqlalchemy/issues/234
teradatasql = { version = "17.0.0.8", optional = true }
sqlalchemy-redshift = { version = "0.8.6", optional = true }
pyparsing = { version = "<3", optional = true }
<<<<<<< HEAD
google-cloud-bigquery = { version = "2.24.0", optional = true }
ibis-framework = { version = "3.2.0", extras = [ "impala",], optional = true }
=======
google-cloud-bigquery = { version = "~2.34.4", optional = true }
ibis-framework = { version = "1.4.0", extras = [ "impala",], optional = true }
>>>>>>> baddf8ae
oauth2client = { version = "^4.1.3", optional = true }
requests = { version = "^2.26.0", optional = true }
freezegun = { version = "^1.1.0", optional = true }
interrogate = { version = "^1.5.0", optional = true }
nox = { version = "^2021.10.1", optional = true }
pytest = { version = "^6.2.5", optional = true }
pytest-xdist = { version = "^2.4.0", optional = true }
pytest-cov = { version = "^3.0.0", optional = true }
pytest-html = { version = "^3.1.1", optional = true }
pytest-mpl = { version = "~0.12.1", optional = true }
betamax = { version = "^0.8.1", optional = true }
betamax-serializers = { version = "^0.2.1", optional = true }
holidays = { version = ">=0.10.2", optional = true }
gspread-pandas = { version = "^2.3.0", optional = true }
types-requests = "^2.27.7"
types-PyMySQL = "^1.0.11"
bandit = { version = "^1.7.2", optional = true }
prophet = { version = "^1.0.1", optional = true }
Jinja2 = ">=2.11.3,<3.1.0"
MarkupSafe = ">=0.2.3,<2.1.0"
Pillow = ">=9.1.1"
ujson = ">=5.4.0"
PyJWT = ">=2.4.0"
lxml = ">=4.9.1"
trino = {extras = ["sqlalchemy"], version = "0.320.0"}

[tool.poetry.extras]
pyarrow = [ "pyarrow",]
oracle = [ "cx_Oracle",]
hive = [ "pyhive", "thrift",]
postgres = [ "psycopg2-binary",]
mysql = [ "pymysql",]
sqlserver = [ "pymssql",]
mongo = [ "pymongo",]
snowflake = [ "snowflake-connector-python", "cryptography", "snowflake-sqlalchemy",]
teradata = [ "teradatasql",]
trino = [ "sqlalchemy-trino",]
redshift = [ "sqlalchemy-redshift", "psycopg2-binary", "pyparsing",]
bigquery = [ "google-cloud-bigquery",]
ibis = [ "ibis-framework", "pyarrow",]
gdrive = [ "oauth2client", "requests",]
test = [ "bandit", "freezegun", "interrogate", "nox", "pytest", "pytest-xdist", "pytest-cov", "pytest-html", "pytest-mpl", "betamax", "betamax-serializers", "pyarrow", "holidays",]
forecast = [ "prophet", "holidays",]
gsheets = [ "gspread_pandas",]
all = [ "bandit", "betamax", "betamax-serializers", "cryptography", "cx_Oracle", "freezegun", "google-cloud-bigquery", "gspread_pandas", "holidays", "holidays", "ibis-framework", "interrogate", "nox", "oauth2client", "prophet", "psycopg2-binary", "psycopg2-binary", "pyarrow", "pyarrow", "pyarrow", "pyhive", "pymongo", "pymssql", "pymysql", "pyparsing", "pytest", "pytest-cov", "pytest-html", "pytest-mpl", "pytest-xdist", "requests", "snowflake-connector-python", "snowflake-sqlalchemy", "sqlalchemy-redshift", "sqlalchemy-trino", "teradatasql", "thrift",]

[tool.pytest.ini_options]
minversion = "4.0.2"
testpaths = "tests"
doctest_optionflags = [ "NORMALIZE_WHITESPACE", "IGNORE_EXCEPTION_DETAIL",]
xfail_strict = true
filterwarnings = [ "error:Sparse:FutureWarning", "error:The SparseArray:FutureWarning",]
addopts = "--cov=muttlib"

[tool.pylint.MASTER]
jobs = 1

[tool.pylint."MESSAGES CONTROL"]
disable = [ "C", "R", "fixme", "logging-format-interpolation", "logging-fstring-interpolation",]

[tool.pylint.FORMAT]
max-line-length = 88

[tool.coverage.run]
omit = [ "tests/*",]

[tool.coverage.report]
fail_under = 80

[tool.poetry.group.dev]
optional = true

[tool.poetry.group.dev.dependencies]
bump2version = "^1.0.1"
Sphinx = "3.2.1"
sphinx-rtd-theme = "^1.0.0"
m2r2 = "^0.3.2"
betamax = "^0.8.1"
betamax-serializers = "^0.2.1"
pre-commit = "2.2.0"
interrogate = "^1.5.0"
black = "^22.3.0"
pylint = "^2.6.0"
nox = "^2021.10.1"
mypy = "^1.1.1"
mypy-extensions = "^1.0.0"
typing-extensions = "^4.0.1"
isort = "^5.10.0"
types-toml = "^0.10.3"
nox-poetry = "^0.9.0"
lxml = "^4.8.0"<|MERGE_RESOLUTION|>--- conflicted
+++ resolved
@@ -78,13 +78,8 @@
 teradatasql = { version = "17.0.0.8", optional = true }
 sqlalchemy-redshift = { version = "0.8.6", optional = true }
 pyparsing = { version = "<3", optional = true }
-<<<<<<< HEAD
-google-cloud-bigquery = { version = "2.24.0", optional = true }
 ibis-framework = { version = "3.2.0", extras = [ "impala",], optional = true }
-=======
 google-cloud-bigquery = { version = "~2.34.4", optional = true }
-ibis-framework = { version = "1.4.0", extras = [ "impala",], optional = true }
->>>>>>> baddf8ae
 oauth2client = { version = "^4.1.3", optional = true }
 requests = { version = "^2.26.0", optional = true }
 freezegun = { version = "^1.1.0", optional = true }

--- conflicted
+++ resolved
@@ -29,13 +29,7 @@
 @nox.session(reuse_venv=True, python=["3.7", "3.8"])
 def bandit(session):
     """Run all pre-commit hooks."""
-<<<<<<< HEAD
     session.env.update({"POETRY_VIRTUALENVS_CREATE": "false"})
     session.install("poetry")
     session.run("poetry", "install")
-    session.run("poetry", "run", "bandit", "-r", "muttlib/", "-ll", "-c", "bandit.yaml")
-=======
-    session.install("pip==20.3.1")
-    session.install("bandit==1.7.1", "--use-deprecated=legacy-resolver")
-    session.run("bandit", "-r", "muttlib/", "-ll", "-c", "bandit.yaml")
->>>>>>> 1f4b7ace
+    session.run("poetry", "run", "bandit", "-r", "muttlib/", "-ll", "-c", "bandit.yaml")
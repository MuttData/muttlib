"""Entrypoint for nox."""
import nox_poetry as nox


@nox.session(reuse_venv=True, python=["3.7", "3.8"])
def tests(session):
    """Run all tests."""
<<<<<<< HEAD
    session.env.update({"POETRY_VIRTUALENVS_CREATE": "false"})
    session.install("poetry")
    session.run("poetry", "install", "-E", "all")
=======
    session.run_always("poetry", "install", "-E", "all", "-vv", external=True)
>>>>>>> cc914e1a
    cmd = ["poetry", "run", "pytest", "-n", "auto", "--mpl"]
    if session.posargs:
        cmd.extend(session.posargs)
    session.run(*cmd)


@nox.session(reuse_venv=True, python=["3.7", "3.8"])
def precommit_hooks(session):
    """Run all pre-commit hooks."""
<<<<<<< HEAD
    session.env.update({"POETRY_VIRTUALENVS_CREATE": "false"})
    session.install("poetry")
    session.run("poetry", "install", "-E", "all")
    session.run("poetry", "run", "pre-commit", "install")
    session.run(
        "poetry", "run", "pre-commit", "run", "--show-diff-on-failure", "--all-files"
    )
=======
    session.run_always("poetry", "install", "-E", "all", "-vv", external=True)
    session.run("pre-commit", "install")
    session.run("pre-commit", "run", "--show-diff-on-failure", "--all-files")
>>>>>>> cc914e1a


@nox.session(reuse_venv=True, python=["3.7", "3.8"])
def bandit(session):
    """Run all pre-commit hooks."""
<<<<<<< HEAD
    session.env.update({"POETRY_VIRTUALENVS_CREATE": "false"})
    session.install("poetry")
    session.run("poetry", "install")
    session.run("poetry", "run", "pip", "install", "bandit==1.7.1")
    session.run("poetry", "run", "bandit", "-r", "muttlib/", "-ll", "-c", "bandit.yaml")
=======
    session.run_always("poetry", "install", "-E", "all", "-vv", external=True)
    session.run("bandit", "-r", "muttlib/", "-ll", "-c", "bandit.yaml")
>>>>>>> cc914e1a
<|MERGE_RESOLUTION|>--- conflicted
+++ resolved
@@ -5,13 +5,7 @@
 @nox.session(reuse_venv=True, python=["3.7", "3.8"])
 def tests(session):
     """Run all tests."""
-<<<<<<< HEAD
-    session.env.update({"POETRY_VIRTUALENVS_CREATE": "false"})
-    session.install("poetry")
-    session.run("poetry", "install", "-E", "all")
-=======
     session.run_always("poetry", "install", "-E", "all", "-vv", external=True)
->>>>>>> cc914e1a
     cmd = ["poetry", "run", "pytest", "-n", "auto", "--mpl"]
     if session.posargs:
         cmd.extend(session.posargs)
@@ -21,31 +15,13 @@
 @nox.session(reuse_venv=True, python=["3.7", "3.8"])
 def precommit_hooks(session):
     """Run all pre-commit hooks."""
-<<<<<<< HEAD
-    session.env.update({"POETRY_VIRTUALENVS_CREATE": "false"})
-    session.install("poetry")
-    session.run("poetry", "install", "-E", "all")
-    session.run("poetry", "run", "pre-commit", "install")
-    session.run(
-        "poetry", "run", "pre-commit", "run", "--show-diff-on-failure", "--all-files"
-    )
-=======
     session.run_always("poetry", "install", "-E", "all", "-vv", external=True)
     session.run("pre-commit", "install")
     session.run("pre-commit", "run", "--show-diff-on-failure", "--all-files")
->>>>>>> cc914e1a
 
 
 @nox.session(reuse_venv=True, python=["3.7", "3.8"])
 def bandit(session):
     """Run all pre-commit hooks."""
-<<<<<<< HEAD
-    session.env.update({"POETRY_VIRTUALENVS_CREATE": "false"})
-    session.install("poetry")
-    session.run("poetry", "install")
-    session.run("poetry", "run", "pip", "install", "bandit==1.7.1")
-    session.run("poetry", "run", "bandit", "-r", "muttlib/", "-ll", "-c", "bandit.yaml")
-=======
     session.run_always("poetry", "install", "-E", "all", "-vv", external=True)
-    session.run("bandit", "-r", "muttlib/", "-ll", "-c", "bandit.yaml")
->>>>>>> cc914e1a
+    session.run("bandit", "-r", "muttlib/", "-ll", "-c", "bandit.yaml")
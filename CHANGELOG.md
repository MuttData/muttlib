# Changelog

All notable changes to this project will be documented in this file.

The format is based on [Keep a Changelog](https://keepachangelog.com/en/1.0.0/),
and this project adheres to [Semantic Versioning](https://semver.org/spec/v2.0.0.html).

<<<<<<< HEAD
## [1.4.10] - 2021-12-01

### Added
  - Added DataFrame changes warning to docstrings
=======
## [1.4.10] - 2021-11-29

### Changed
  - Changed nox session of precommit-hooks to be more descriptive
>>>>>>> 9868034d

## [1.4.9.post1] - 2021-11-29

### Added
  - Added isort 5 to pre-commit hooks

### Fixed
  - Pin gspread version to 4.0.1 due to API changes in a new version of gspread (gspread_pandas dependency)

## [1.4.8] - 2021-11-25

### Changed

  - Pinned bandit version.

## [1.4.7] - 2021-11-19

### Added
  - Added docstring coverage badge to `README.md`

## [1.4.6] - 2021-11-16

### Changed
  - `numpy` and `pyarrow` version

## [1.4.5] - 2021-11-15

### Fix
  - Fix CI/CD issues.

## [1.4.4] - 2021-11-13

### Fix
  - Typos on README

## [1.4.3] - 2021-11-12

### Added
  -  Added Black badge to `README.md`

## [1.4.2] - 2021-11-11

### Fix
  -  Fix CI linter issues.

## [1.4.1] - 2021-11-11

### Fix
  -  Fix CI issues.

## [1.4.0] - 2021-10-22

### Added
  -  dbconn Redshift client

## [1.3.0] - 2021-10-19

### Added
  -  dbconn Trino client

## [1.2.1] - 2021-08-20

### Fix
  -  `dbconn.snowflake` client Handle empty role

## [1.2.0] - 2021-08-19

### Added
  -  dbconn Snowflake client

## [1.1.6] - 2021-08-18

### Fixed
  - Fix HDFS connection in ibis module/library.
  - Set version 1.4.0 to `ibis-framework[impala]`

### Deleted
  - Delete `ibis-framework` and `impyla` libs.

## [1.1.5] - 2021-07-11

### Fixed
  -  Let GsheetClient pass credentials as str.

## [1.1.4] - 2021-06-11

### Fixed

  - [[Issue #150](https://gitlab.com/mutt_data/muttlib/-/issues/150)] Fix missing doc section for `plotting` module

## [1.1.3] - 2021-05-31

### Fixed

  - Pinned `pystan` version for `fbprophet` to build correctly

## [1.1.2] - 2021-03-19

### Fixed

  - Fixed `TeradataClient` docstring to pass CI pipeline.

## [1.1.1] - 2021-03-18

### Added

  - `interrogate` to check docstring coverage.
  - Use of `interrogate` in CONTRIBUTING.md#docstrings section.

### Changed

  - Pinned SQLAlchemy version.

## [1.1.0] - 2021-03-16

### Added

  - TeradataClient

## [1.0.8] - 2021-03-11

### Added

  - Tests to `EngineBaseClient`.
  - Tests to `SqliteClient`.

## [1.0.7] - 2021-03-05

Update licence reference from MIT to Apache Software.

## [1.0.6] - 2021-03-01

Add tests to `BigQueryClient`

## [1.0.5] - 2021-03-01

Add `BigQuery` client to `dbconn`

## [1.0.4] - 2021-03-01

Unpin `pandas` version from `setup`

## [1.0.3] - 2021-02-26

Fix `dbconn` submodules docstring rendering

## [1.0.2] - 2021-02-23

Added tests to OracleClient

## [1.0.1] - 2021-02-22

Added tests to MongoClient

## [1.0.0] - 2021-02-19

Enforced deprecations.

## [0.35.4] - 2021-02-12

Added tests for `IbisClient`. Deprecated `IbisClient.execute` in favor of `IbisClient.execute_new`, which will conform to the rest of the client.

## [0.35.3] - 2021-02-11

Add docstrings to `file_processing.py`.

## [0.35.2] - 2021-02-09

Added tests for HiveClient.

## [0.35.1] - 2021-02-08

Added release job to `GitLab CI`.

## [0.34.1] - 2021-02-05

Added pypi version badge to `README.md`

## [0.34.0] - 2021-02-04

Added `get_default_jinja_template` function, which is meant to replace `template`.

## [0.33.2] - 2021-02-02

Fix module dosctring formatting in `forecast.py`.

Pin Numpy version to fix a bug with PyArrow (https://github.com/Azure/MachineLearningNotebooks/issues/1314).

Nit on `utils`  to make mypy happy.

## [0.33.1] - 2021-01-27

`HiveDb` class deprecared in favor of `HiveClient`.

## [0.34.0] - 2021-01-26

Deprecate from `utils` module:
- `read_yaml`
- `non_empty_dirs`
- `dict_to_namedtuple`
- `wrap_list_values_quotes`
- `get_fathers_mothers_kids_day`
- `get_friends_day`
- `is_special_day`
- `get_semi_month_pay_days`
- `get_obj_hash`
- `none_or_empty_pandas`
- `setup_logging`
- `in_clause_requirement`
- `split_on_letter`
- `template`
- `render_jinja_template`

`ipynb_utils` module deprecation. It will be removed from `muttlib` in version 1.0.0.
Some features will be migrated to `utils` module.

## [0.33.0] - 2021-01-20

New `plotting` module. An auxiliary toolkit for plotting that includes:

- `create_forecast_figure`: Plot trend, forecast and anomalies with history, anomaly and forecast phases.

## [0.32.0] - 2021-01-19

Refactored `BigQueryClient` client to support external clients as arguments and automatic closing of client when managed by itself.

Also complying with BaseClient interface.

## [0.31.0] - 2021-01-19
`ipynb_const` module deprecation. It will be removed from `muttlib` in version 1.0.0.

## [0.30.0] - 2021-01-19
`gcd` module deprecation. It will be removed from `muttlib` in version 1.0.0.

## [0.29.1] - 2020-12-29
Update README with PyPi install instructions.

## [0.29.0] - 2020-12-29
DBConn base classes refactor.

## [0.28.4] - 2020-12-29
Test that changelog has been modified in pipeline. This avoids merging MRs that have not updated the changelog.

## [0.28.3] - 2020-12-28
Pinned `pandas` version and upgraded `pyarrow` to version 2.0.0.

## [0.28.2] - 2020-12-22

CI/CD Pipelines updated, now [Merged Results](https://docs.gitlab.com/ee/ci/merge_request_pipelines/pipelines_for_merged_results) are activated.

Added to PR workflow explanation in CONTRIBUTING.md.

Closes #121 - Fix detached pipelines.

## [0.28.0] - 2020-12-10

Modify string filter `format_in_clause`, now supporting string values.
- Add tests to `utils` module.

## [0.27.10] - 2020-12-02

pylint setup final touches.

## [0.27.9] - 2020-12-02

Closes #85 - pylint `forecast.py`

## [0.27.8] - 2020-12-02

Closes #92 - pylint `file_processing.py`

## [0.27.0] - 2020-11-19

Closes #101 - Add tests to `ipynb_utils.py`:

- Add tests to `ipynb_utils` module.
- Remove plotting methods:
  - `top_categorical_vs_kdeplot`
  - `top_categorical_vs_heatmap`
  - `plot_agg_bar_charts`
  - `plot_category2category_pie_charts`
  - `plot_timeseries`

Closes #106 - Add --verbose option to twine upload

## [0.24.2] - 2020-10-24

Refactor to dbconn imports simpler.

## [0.23.0] - 2020-10-11

Refactor dbconn param parsing to use SQLAlchemy `make_url`.

## [0.16.0] - 2019-08-24

### Added

- This CHANGELOG file.

### Changed

- Use psycopg2-binary for postgres db connection.
- Give warnings about missing mysql and postgres modules.<|MERGE_RESOLUTION|>--- conflicted
+++ resolved
@@ -5,17 +5,14 @@
 The format is based on [Keep a Changelog](https://keepachangelog.com/en/1.0.0/),
 and this project adheres to [Semantic Versioning](https://semver.org/spec/v2.0.0.html).
 
-<<<<<<< HEAD
-## [1.4.10] - 2021-12-01
+## [1.4.11] - 2021-12-06
 
 ### Added
   - Added DataFrame changes warning to docstrings
-=======
 ## [1.4.10] - 2021-11-29
 
 ### Changed
   - Changed nox session of precommit-hooks to be more descriptive
->>>>>>> 9868034d
 
 ## [1.4.9.post1] - 2021-11-29
 

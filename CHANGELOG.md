--- conflicted
+++ resolved
@@ -5,17 +5,17 @@
 The format is based on [Keep a Changelog](https://keepachangelog.com/en/1.0.0/),
 and this project adheres to [Semantic Versioning](https://semver.org/spec/v2.0.0.html).
 
-<<<<<<< HEAD
+## [1.4.21] - 2023-04-05
+
+### Feature
+
+- Support python 3.10.
+
 ## [1.4.20] - 2023-04-05
 
-### Feature
-
-- Support python 3.10.
-=======
-## [1.4.20] - 2022-11-03
-### Changed
+### Changed
+
 - Migrated GitLab CI/CD to Github Actions
->>>>>>> 50afed57
 
 ## [1.4.19] - 2022-08-24
 

# Changelog

All notable changes to this project will be documented in this file.

The format is based on [Keep a Changelog](https://keepachangelog.com/en/1.0.0/),
and this project adheres to [Semantic Versioning](https://semver.org/spec/v2.0.0.html).

<<<<<<< HEAD
## [1.4.20] - 2022-11-03
### Changed
- Migrated GitLab CI/CD to Github Action
=======
## [1.4.22] - 2023-04-05

### Fixed

- Release CI workflow now runs only on merged pull requests.

## [1.4.21] - 2023-04-05

### Feature

- Support python 3.10.
- Upgrade `google-cloud-bigquery` to latest `v2.x.y`.

### Chore

- Upgrade `mypy` to 1.1.1,
- Use poetry 1.3.2.

## [1.4.20] - 2023-04-05

### Changed

- Migrated GitLab CI/CD to Github Actions
>>>>>>> baddf8ae

## [1.4.19] - 2022-08-24

### Fixed

- Several security vulnerabilities reported by dependabot

## [1.4.18] - 2022-05-02

### Fixed

- Fix CI not logging coverage due to [breaking changes in GitLab](https://about.gitlab.com/blog/2022/04/18/gitlab-releases-15-breaking-changes/#test-coverage-project-cicd-setting).

## [1.4.17.post1] - 2022-04-28

### Fixed

- Fix CI issue due to duplicated explicit target names in `CONTRIBUTING.md` file.

## [1.4.17] - 2022-04-28

### Added

- CI step to validate the codebase's type hinting coverage is above a minimum threshold

## [1.4.16] - 2022-04-12

### Fixed

- Some dependencies versions issues

## [1.4.15] - 2022-03-08

### Fixed

- Docs not available links.

## [1.4.14] - 2022-02-21

### Changed

- Added sphinx autosummary to docs generation.

## [1.4.13] - 2022-01-18

### Changed

- Migrated to poetry

## [1.4.12post1] - 2021-12-09

### Fixed

- Fixed identation bug on docstrings generation

## [1.4.12] - 2021-12-09

### Added

- Added DataFrame changes warning to docstrings

## [1.4.11] - 2021-12-07

### Changed

- Update copyright year in docs
- Fix CI issue

## [1.4.10.post1] - 2021-12-06

### Fixed

- Pin trino version to 0.4.1

## [1.4.10] - 2021-11-29

### Changed

- Changed nox session of precommit-hooks to be more descriptive

## [1.4.9.post1] - 2021-11-29

### Added

- Added isort 5 to pre-commit hooks

### Fixed

- Pin gspread version to 4.0.1 due to API changes in a new version of gspread (gspread_pandas dependency)

## [1.4.8] - 2021-11-25

### Changed

- Pinned bandit version.

## [1.4.7] - 2021-11-19

### Added

- Added docstring coverage badge to `README.md`

## [1.4.6] - 2021-11-16

### Changed

- `numpy` and `pyarrow` version

## [1.4.5] - 2021-11-15

### Fix

- Fix CI/CD issues.

## [1.4.4] - 2021-11-13

### Fix

- Typos on README

## [1.4.3] - 2021-11-12

### Added

- Added Black badge to `README.md`

## [1.4.2] - 2021-11-11

### Fix

- Fix CI linter issues.

## [1.4.1] - 2021-11-11

### Fix

- Fix CI issues.

## [1.4.0] - 2021-10-22

### Added

- dbconn Redshift client

## [1.3.0] - 2021-10-19

### Added

- dbconn Trino client

## [1.2.1] - 2021-08-20

### Fix

- `dbconn.snowflake` client Handle empty role

## [1.2.0] - 2021-08-19

### Added

- dbconn Snowflake client

## [1.1.6] - 2021-08-18

### Fixed

- Fix HDFS connection in ibis module/library.
- Set version 1.4.0 to `ibis-framework[impala]`

### Deleted

- Delete `ibis-framework` and `impyla` libs.

## [1.1.5] - 2021-07-11

### Fixed

- Let GsheetClient pass credentials as str.

## [1.1.4] - 2021-06-11

### Fixed

- [[Issue #150](https://gitlab.com/mutt_data/muttlib/-/issues/150)] Fix missing doc section for `plotting` module

## [1.1.3] - 2021-05-31

### Fixed

- Pinned `pystan` version for `fbprophet` to build correctly

## [1.1.2] - 2021-03-19

### Fixed

- Fixed `TeradataClient` docstring to pass CI pipeline.

## [1.1.1] - 2021-03-18

### Added

- `interrogate` to check docstring coverage.
- Use of `interrogate` in CONTRIBUTING.md#docstrings section.

### Changed

- Pinned SQLAlchemy version.

## [1.1.0] - 2021-03-16

### Added

- TeradataClient

## [1.0.8] - 2021-03-11

### Added

- Tests to `EngineBaseClient`.
- Tests to `SqliteClient`.

## [1.0.7] - 2021-03-05

Update licence reference from MIT to Apache Software.

## [1.0.6] - 2021-03-01

Add tests to `BigQueryClient`

## [1.0.5] - 2021-03-01

Add `BigQuery` client to `dbconn`

## [1.0.4] - 2021-03-01

Unpin `pandas` version from `setup`

## [1.0.3] - 2021-02-26

Fix `dbconn` submodules docstring rendering

## [1.0.2] - 2021-02-23

Added tests to OracleClient

## [1.0.1] - 2021-02-22

Added tests to MongoClient

## [1.0.0] - 2021-02-19

Enforced deprecations.

## [0.35.4] - 2021-02-12

Added tests for `IbisClient`. Deprecated `IbisClient.execute` in favor of `IbisClient.execute_new`, which will conform to the rest of the client.

## [0.35.3] - 2021-02-11

Add docstrings to `file_processing.py`.

## [0.35.2] - 2021-02-09

Added tests for HiveClient.

## [0.35.1] - 2021-02-08

Added release job to `GitLab CI`.

## [0.34.1] - 2021-02-05

Added pypi version badge to `README.md`

## [0.34.0] - 2021-02-04

Added `get_default_jinja_template` function, which is meant to replace `template`.

## [0.33.2] - 2021-02-02

Fix module dosctring formatting in `forecast.py`.

Pin Numpy version to fix a bug with PyArrow (https://github.com/Azure/MachineLearningNotebooks/issues/1314).

Nit on `utils` to make mypy happy.

## [0.33.1] - 2021-01-27

`HiveDb` class deprecared in favor of `HiveClient`.

## [0.34.0] - 2021-01-26

Deprecate from `utils` module:

- `read_yaml`
- `non_empty_dirs`
- `dict_to_namedtuple`
- `wrap_list_values_quotes`
- `get_fathers_mothers_kids_day`
- `get_friends_day`
- `is_special_day`
- `get_semi_month_pay_days`
- `get_obj_hash`
- `none_or_empty_pandas`
- `setup_logging`
- `in_clause_requirement`
- `split_on_letter`
- `template`
- `render_jinja_template`

`ipynb_utils` module deprecation. It will be removed from `muttlib` in version 1.0.0.
Some features will be migrated to `utils` module.

## [0.33.0] - 2021-01-20

New `plotting` module. An auxiliary toolkit for plotting that includes:

- `create_forecast_figure`: Plot trend, forecast and anomalies with history, anomaly and forecast phases.

## [0.32.0] - 2021-01-19

Refactored `BigQueryClient` client to support external clients as arguments and automatic closing of client when managed by itself.

Also complying with BaseClient interface.

## [0.31.0] - 2021-01-19

`ipynb_const` module deprecation. It will be removed from `muttlib` in version 1.0.0.

## [0.30.0] - 2021-01-19

`gcd` module deprecation. It will be removed from `muttlib` in version 1.0.0.

## [0.29.1] - 2020-12-29

Update README with PyPi install instructions.

## [0.29.0] - 2020-12-29

DBConn base classes refactor.

## [0.28.4] - 2020-12-29

Test that changelog has been modified in pipeline. This avoids merging MRs that have not updated the changelog.

## [0.28.3] - 2020-12-28

Pinned `pandas` version and upgraded `pyarrow` to version 2.0.0.

## [0.28.2] - 2020-12-22

CI/CD Pipelines updated, now [Merged Results](https://docs.gitlab.com/ee/ci/merge_request_pipelines/pipelines_for_merged_results) are activated.

Added to PR workflow explanation in CONTRIBUTING.md.

Closes #121 - Fix detached pipelines.

## [0.28.0] - 2020-12-10

Modify string filter `format_in_clause`, now supporting string values.

- Add tests to `utils` module.

## [0.27.10] - 2020-12-02

pylint setup final touches.

## [0.27.9] - 2020-12-02

Closes #85 - pylint `forecast.py`

## [0.27.8] - 2020-12-02

Closes #92 - pylint `file_processing.py`

## [0.27.0] - 2020-11-19

Closes #101 - Add tests to `ipynb_utils.py`:

- Add tests to `ipynb_utils` module.
- Remove plotting methods:
  - `top_categorical_vs_kdeplot`
  - `top_categorical_vs_heatmap`
  - `plot_agg_bar_charts`
  - `plot_category2category_pie_charts`
  - `plot_timeseries`

Closes #106 - Add --verbose option to twine upload

## [0.24.2] - 2020-10-24

Refactor to dbconn imports simpler.

## [0.23.0] - 2020-10-11

Refactor dbconn param parsing to use SQLAlchemy `make_url`.

## [0.16.0] - 2019-08-24

### Added

- This CHANGELOG file.

### Changed

- Use psycopg2-binary for postgres db connection.
- Give warnings about missing mysql and postgres modules.<|MERGE_RESOLUTION|>--- conflicted
+++ resolved
@@ -5,11 +5,12 @@
 The format is based on [Keep a Changelog](https://keepachangelog.com/en/1.0.0/),
 and this project adheres to [Semantic Versioning](https://semver.org/spec/v2.0.0.html).
 
-<<<<<<< HEAD
-## [1.4.20] - 2022-11-03
-### Changed
-- Migrated GitLab CI/CD to Github Action
-=======
+## [1.4.23] - 2023-06-09
+
+### Added
+
+- Support for SQLAlchemy >=1.3,<2.0.
+
 ## [1.4.22] - 2023-04-05
 
 ### Fixed
@@ -33,7 +34,6 @@
 ### Changed
 
 - Migrated GitLab CI/CD to Github Actions
->>>>>>> baddf8ae
 
 ## [1.4.19] - 2022-08-24
 

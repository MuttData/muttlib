--- conflicted
+++ resolved
@@ -1,9 +1,5 @@
 [bumpversion]
-<<<<<<< HEAD
-current_version = 1.2.2
-=======
-current_version = 1.4.0
->>>>>>> 4a32d99a
+current_version = 1.4.1
 commit = False
 tag = False
 

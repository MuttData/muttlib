[bumpversion]
<<<<<<< HEAD
current_version = 1.4.1
=======
current_version = 1.4.3
>>>>>>> 024735c3
commit = False
tag = False

[bumpversion:file:muttlib/__init__.py]<|MERGE_RESOLUTION|>--- conflicted
+++ resolved
@@ -1,9 +1,5 @@
 [bumpversion]
-<<<<<<< HEAD
-current_version = 1.4.1
-=======
-current_version = 1.4.3
->>>>>>> 024735c3
+current_version = 1.4.4
 commit = False
 tag = False
 

[bumpversion]
<<<<<<< HEAD
current_version = 1.2.2
=======
current_version = 1.4.5
>>>>>>> 8c2137a5
commit = False
tag = False

[bumpversion:file:muttlib/__init__.py]<|MERGE_RESOLUTION|>--- conflicted
+++ resolved
@@ -1,9 +1,5 @@
 [bumpversion]
-<<<<<<< HEAD
-current_version = 1.2.2
-=======
 current_version = 1.4.5
->>>>>>> 8c2137a5
 commit = False
 tag = False
 

--- conflicted
+++ resolved
@@ -1,9 +1,5 @@
 [bumpversion]
-<<<<<<< HEAD
-current_version = 1.4.13
-=======
 current_version = 1.4.13.post1
->>>>>>> cc914e1a
 commit = False
 tag = False
 

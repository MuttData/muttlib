--- conflicted
+++ resolved
@@ -1,6 +1,2 @@
 """Version."""
-<<<<<<< HEAD
-__version__ = '1.2.2'
-=======
-__version__ = '1.4.0'
->>>>>>> 4a32d99a
+__version__ = '1.4.1'
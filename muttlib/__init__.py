<<<<<<< HEAD
=======
"""Version."""

>>>>>>> 74a868be
__version__ = '0.16.0'<|MERGE_RESOLUTION|>--- conflicted
+++ resolved
@@ -1,6 +1,3 @@
-<<<<<<< HEAD
-=======
 """Version."""
 
->>>>>>> 74a868be
-__version__ = '0.16.0'+__version__ = '0.17.0'
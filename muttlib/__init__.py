--- conflicted
+++ resolved
@@ -1,7 +1,3 @@
 """Version."""
 
-<<<<<<< HEAD
-__version__ = '0.16.1'
-=======
-__version__ = '0.17.0'
->>>>>>> cad89177
+__version__ = '0.17.0'
--- conflicted
+++ resolved
@@ -1,7 +1,3 @@
 """Version."""
 
-<<<<<<< HEAD
-__version__ = '0.24.0'
-=======
-__version__ = '0.23.1'
->>>>>>> d7525662
+__version__ = '0.24.1'
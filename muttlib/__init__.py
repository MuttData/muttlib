--- conflicted
+++ resolved
@@ -1,6 +1,2 @@
 """Version."""
-<<<<<<< HEAD
-__version__ = '1.4.1'
-=======
-__version__ = '1.4.3'
->>>>>>> 024735c3
+__version__ = '1.4.4'
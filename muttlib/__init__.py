--- conflicted
+++ resolved
@@ -1,7 +1,3 @@
 """Version."""
 
-<<<<<<< HEAD
-__version__ = '0.23.2'
-=======
-__version__ = '0.24.1'
->>>>>>> 96c6155f
+__version__ = '0.24.2'
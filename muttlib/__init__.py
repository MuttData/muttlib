"""Version."""
<<<<<<< HEAD
__version__ = '1.2.2'
=======
__version__ = '1.4.5'
>>>>>>> 8c2137a5
<|MERGE_RESOLUTION|>--- conflicted
+++ resolved
@@ -1,6 +1,2 @@
 """Version."""
-<<<<<<< HEAD
-__version__ = '1.2.2'
-=======
-__version__ = '1.4.5'
->>>>>>> 8c2137a5
+__version__ = '1.4.5'
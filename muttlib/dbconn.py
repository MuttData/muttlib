--- conflicted
+++ resolved
@@ -254,16 +254,8 @@
         Fix columns case and cast CLOBs to VARCHAR o avoid slow inserts.
 
         Ref:
-<<<<<<< HEAD
-        - https://stackoverflow.com/questions/42727990/
-        speed-up-to-sql-when-writing-pandas-dataframe-to-oracle-database-using-sqlalch
-        - https://docs.sqlalchemy.org/en/latest/dialects/
-        oracle.html#fine-grained-control-over-cx-oracle-data-
-        binding-and-performance-with-setinputsizes
-=======
         - https://stackoverflow.com/questions/42727990/speed-up-to-sql-when-writing-pandas-dataframe-to-oracle-database-using-sqlalch # noqa
         - https://docs.sqlalchemy.org/en/latest/dialects/oracle.html#fine-grained-control-over-cx-oracle-data-binding-and-performance-with-setinputsizes # noqa
->>>>>>> 74a868be
         """
         # TODO: Validate types here?
 
@@ -674,11 +666,7 @@
         if db is None:
             db = self._connect()
         collection = db[collection]
-<<<<<<< HEAD
         find_func = getattr(collection, 'find')  # noqa: B009
-=======
-        find_func = getattr(collection, 'find')  # noqa
->>>>>>> 74a868be
         res = find_func(query, fields)
         if limit > 0:
             res = res.limit(limit)

--- conflicted
+++ resolved
@@ -11,9 +11,8 @@
 from pandas.io.json import json_normalize
 import progressbar
 from sqlalchemy import create_engine
-from sqlalchemy.engine.url import URL
+from sqlalchemy.engine.url import URL, make_url
 from sqlalchemy.types import VARCHAR
-from sqlalchemy.engine.url import make_url
 
 import muttlib.utils as utils
 
@@ -212,12 +211,7 @@
 class PgClient(BaseClient):
     """Create Postgres DB client."""
 
-<<<<<<< HEAD
-    default_dialect = 'postgresql'
-=======
-    def __init__(self, dialect=POSTGRES_DIALECT, port=5432, **kwargs):
-        super().__init__(dialect=dialect, port=port, **kwargs)
->>>>>>> 96f513c2
+    default_dialect = POSTGRES_DIALECT
 
 
 class MySqlClient(BaseClient):
@@ -657,15 +651,11 @@
 class SqlServerClient(BaseClient):
     """SQLServer client."""
 
-<<<<<<< HEAD
-    default_dialect = 'mssql'
+    default_dialect = SQLSERVER_DIALECT
+    default_driver = 'pymssql'
 
     def __init__(self, **kwargs):
         super().__init__(**kwargs)
-=======
-    def __init__(self, dialect=SQLSERVER_DIALECT, **kwargs):
-        super().__init__(dialect=dialect, driver='pymssql', **kwargs)
->>>>>>> 96f513c2
         if self.database is None:
             raise ValueError("Database argument is not optional!")
 

"""Project agnostic utility functions."""
import io
import os
import re
import csv
import sys
import hashlib
import logging
import contextlib
import logging.config
from pathlib import Path
from copy import deepcopy
from numbers import Number
from functools import wraps
from datetime import date, datetime
from collections import OrderedDict, deque
from typing import Dict, List, Tuple, Union, Optional

import jinja2
import numpy as np
import pandas as pd
from scipy.stats import iqr
from jinjasql import JinjaSql
from pandas.tseries import offsets
from IPython.display import display
import matplotlib.pyplot as plt  # NOQA

logger = logging.getLogger(f'utils.{__name__}')

DEFAULT_JINJA_ENV_ARGS = dict(
    autoescape=True,
    line_statement_prefix="%",
    trim_blocks=True,
    lstrip_blocks=True,
)

NULL_COUNT_CLAUSE = """SUM( CASE WHEN {col} IS NULL
    THEN 1 ELSE 0 END ) AS {as_col}"""


def make_dirs(dir_path):
    """Add a return value to mkdir."""
    Path.mkdir(Path(dir_path), exist_ok=True, parents=True)
    return dir_path


def path_or_string(str_or_path):
    """Load file contents as string or return input str."""
    file_path = Path(str_or_path)
    try:
        with file_path.open('r') as f:
            return f.read()
    except (OSError, ValueError):
        return str_or_path


# PythonDecorators/decorator_function_with_arguments.py
def local_df_cache(
    # pylint: disable=unused-argument
    use_cache=False,
    refresh_cache=False,
    cache_fn='cache_file',
    cache_dir='/tmp/',  # nosec
    cache_format='pickle',
    cache_hit_msg='Reading cached data from file: ',
    cache_miss_msg='Cache missing for file: ',
    cache_put_msg='Saving data to file: ',
):
    """Decorate the target function to cache ouputed DataFrames.

    This decorator receives and removes all cache related kwargs so that the
    wrapped function doesn't get them nonetheless the caching behavior can
    be changed on the fly.
    It must be called as a function even when no arguments are passed:
    @local_df_cache()

    The decorated function must not have any params that MATCH the ones of this
    decorator.

    Parameters
    ----------
    use_cache : bool
        Whether to consult the cache or not.
    refresh_cache : bool
        Whether to update the cache or not (does not depend on use_cache).
    cache_fn : str
        Name of the cache file.
    cache_dir : str
        Directory where the cached files will be stored.
    cache_format : str
        Cache file format as supported by `df_to_multi`.
    cache_hit_msg : str
        Show this when cache hit.
    cache_miss_msg : str
        Show this when cache miss.
    cache_put_msg : str
        Show this when cache put.

    IMPORTANT: By default the filename is used as cache key,
    as such it does not consider the actual contents of the DataFrame
    being cached.
    Take care to select a cache name that reflects this changes. Such as
    including the hash of the query used to generate the data stored.

    Warnings
    --------
    - If the decorated function returns a tuple, only the first dataframe contained in the tuple will be cached.
    """
    # Scope jumping scheisse.
    orig_cache_opts = locals()

    def wrap(func):
        """Do dummy docstring."""

        @wraps(func)
        def wrapped_f(*args, **kwargs):
            """Do dummy docstring."""
            cache_opts_arg = kwargs.pop('cache_opts').copy()
            cache_opts = orig_cache_opts.copy()
            cache_opts.update(cache_opts_arg)
            use_cache = cache_opts['use_cache']
            refresh_cache = cache_opts['refresh_cache']
            cache_fn = cache_opts['cache_fn']
            cache_dir = cache_opts['cache_dir']
            cache_format = cache_opts['cache_format']
            cache_hit_msg = cache_opts['cache_hit_msg']
            cache_miss_msg = cache_opts['cache_miss_msg']
            cache_put_msg = cache_opts['cache_put_msg']

            # Clear cache args from kwargs
            for k in orig_cache_opts:
                if k in kwargs:
                    del kwargs[k]

            if callable(cache_fn):
                cache_fn = cache_fn(cache_opts, *args, **kwargs)

            base_fn = f"{cache_fn}.{cache_format}"
            cache_fn = os.path.join(cache_dir, base_fn)
            if use_cache:
                if os.access(cache_fn, os.R_OK):
                    logger.debug(f"{cache_hit_msg}{cache_fn}")
                    return df_read_multi(cache_fn)
                else:
                    logger.debug(f"{cache_miss_msg}{cache_fn}")

            rv = func(*args, **kwargs)

            if use_cache:
                if (not os.access(cache_fn, os.R_OK)) or refresh_cache:
                    logger.debug(f"{cache_put_msg}{cache_fn}")
                    # rv might be a tuple: in this case we only cache the
                    # first dataframe found in the tuple
                    if isinstance(rv, tuple):
                        for i in rv:
                            if isinstance(i, pd.DataFrame):
                                df_to_multi(i, cache_fn)
                                break
                    else:
                        df_to_multi(rv, cache_fn)

            return rv

        return wrapped_f

    return wrap


def df_read_multi(fn, index_col=False, quoting=0):
    """Read multiple table disk-formats into a pandas DataFrame."""
    ext = Path(fn).suffix[1:]
    if ext == 'csv':
        df = pd.read_csv(fn, index_col=index_col, quoting=quoting)

        def clean_quotes(s):
            """Clean start and ending quotes."""
            if s[0] in '"\'' and s[-1] in '"\'':
                return s[1:-1]
            return s

        df.columns = list(map(clean_quotes, df.columns))
        return df
    elif ext == 'feather':
        return pd.read_feather(fn)
    elif ext in ['pickle', 'pkl']:
        return pd.read_pickle(fn)
    else:
        raise ValueError(f"File format '{ext}' not supported!")


def df_to_multi(df, fn, index=False, quoting=csv.QUOTE_NONNUMERIC):
    """Convert a DF to multiple disk-formats table."""
    ext = Path(fn).suffix[1:]
    if ext == 'csv':
        return df.to_csv(fn, index=index, quoting=quoting)
    elif ext == 'feather':
        return df.to_feather(fn)
    elif ext in ['pickle', 'pkl']:
        return df.to_pickle(fn)
    else:
        raise ValueError(f"File format '{ext}' not supported!")


def convert_to_snake_case(name: str):
    """Convert string to snake_case."""
    s1 = re.sub('(.)([A-Z][a-z]+)', r'\1_\2', name)
    return re.sub('([a-z0-9])([A-Z])', r'\1_\2', s1).lower()


def deque_to_geo_hierarchy_dict(double_linked_list: deque, target_level: str):
    """Converts a deque to an ordered dictionary using GEO ordered levels."""
    orde = OrderedDict()  # type: ignore # noqa
    d = deepcopy(double_linked_list)
    while len(d) > 0:
        elem = d.popleft()
        level = elem.pop('level')
        orde[level] = elem
        if target_level == level:
            return orde


def str_to_datetime(datetime_str):
    """Convert possible date-like string to datetime object."""
    formats = (
        '%Y-%m-%d %H:%M:%S',
        '%Y-%m-%d',
        '%Y-%m-%d %H:%M:%S.%f',
        '%H:%M:%S.%f',
        '%H:%M:%S',
        '%Y%m%dT%H:%M:%S',
        '%Y-%m-%dT%H:%M:%S',
        '%Y%m%d',
        '%Y-%m-%dT%H',
        '%Y%m',
    )
    for frmt in formats:
        try:
            return datetime.strptime(datetime_str, frmt)
        except ValueError:
            if frmt is formats[-1]:
                raise


def range_datetime(datetime_start, datetime_end, timeskip=None):
    """Build datetime generator over successive time steps."""
    if timeskip is None:
        timeskip = offsets.Day(1)
    while datetime_start <= datetime_end:
        yield datetime_start
        datetime_start += timeskip


def get_first_fortnight_last_day(ds):
    """Return the last day of the datestamp's fortnight for its month."""
    first_bday = ds + offsets.MonthBegin(1) - offsets.BMonthBegin(1)
    first_monday_second_fortnight = first_bday + offsets.BDay(10)
    last_sunday_first_fortnight = first_monday_second_fortnight - offsets.Day(1)
    return last_sunday_first_fortnight


def query_yes_no(question, default='no'):
    """Ask a yes/no question via input() and return their answer.

    Parameters
    ----------
    question : str
        Question presented to the user.
    default : str
        Default answer if the user just hits <Enter>.
        It must be "yes" (the default), "no" or None (meaning
        an answer is required of the user).

    The "answer" return value is True for "yes" or False for "no".

    https://stackoverflow.com/questions/3041986/apt-command-line-interface-like-yes-no-input
    """
    valid = {'yes': True, 'y': True, 'ye': True, 'no': False, 'n': False}
    if default is None:
        prompt = ' [y/n] '
    elif default == 'yes':
        prompt = ' [Y/n] '
    elif default == 'no':
        prompt = ' [y/N] '
    else:
        raise ValueError("invalid default answer: '%s'" % default)

    while True:
        sys.stdout.write(question + prompt)
        choice = input().lower()  # nosec
        if default is not None and choice == '':
            return valid[default]
        elif choice in valid:
            return valid[choice]
        else:
            sys.stdout.write("Please respond with 'yes' or 'no' " "(or 'y' or 'n').\n")


def get_ordered_factor_levels(df, col, top_n=None, min_counts=None):
    """
    Return a list of a column's levels and num of levels.

    Ideallly used only on factor (categorical-typed) cols or cols without a large amount
    of values. Note that levels list are ordered by descending popularity.
    """
    rv = df[col].value_counts()
    if min_counts:
        rv = rv[rv >= min_counts]
    if top_n:
        rv = rv[:top_n]
    return rv.index.values, len(rv)


def normalize_arr(arr):
    """Normalize a numpy array to sum 1."""
    arr_sum = np.sum(arr, axis=0)
    return 1.0 * arr / arr_sum if arr_sum != 0 else arr


def apply_time_bounds(df, sd, ed, ds_col):
    """Filter time dates in a datetime-type column or index.

    Warnings
    --------
    - Be aware this function potentially modify the given Dataframe df, so please send a copy of the original if you want it to remain unmodified.
    """
    if ds_col:
        rv = df.query(f'{ds_col} >= @sd and {ds_col} <= @ed')
    else:
        rv = df.loc[sd:ed]
    return rv


def normalize_ds_index(df, ds_col):
    """Normalize usage of ds_col as column in df.

    Warnings
    --------
    - Be aware this function potentially modify the given Dataframe df, so please send a copy of the original if you want it to remain unmodified.
    """
    if ds_col in df.columns:
        return df
    elif ds_col == df.index.name:
        df = df.reset_index().rename(columns={'index': ds_col})
    else:
        raise ValueError(f"No column or index found as '{ds_col}'.")
    return df


def standarize_values(values):
    """Standarize array values with MinMAx."""
    assert np.issubdtype(values, np.number)
    shifted_values = values - values.min()
    # Degenerate case when values array has all same input values
    if np.count_nonzero(shifted_values) == 0:
        return values
    return shifted_values / (shifted_values.max() - shifted_values.min())


def robust_standarize_values(values):
    """Standarize values with InterQuartile Range and median."""
    assert np.issubdtype(values, np.number)
    return (values - values.median()) / iqr(values)


def hash_str(s, length=8):
    """Hash a string."""
    return hashlib.sha256(s.encode('utf8')).hexdigest()[:length]


def df_info_to_str(df):
    """Cast df info into string type."""
    buffer = io.StringIO()
    df.info(buf=buffer)
    return buffer.getvalue()


class JinjaTemplateException(Exception):
    """Dummy doc."""


class BadInClauseException(JinjaTemplateException):
    """Dummy doc."""


def _format_value_in_clause(value: Union[Number, str]) -> str:
    """Format value according to type.

    Args:
        value (Union[Number, str]): any number or string

    Raises:
        BadInClauseException: for values other than Number or str

    Returns:
        str: formatted string
    """
    if isinstance(value, str):
        return f"'{value}'"
    elif isinstance(value, Number):
        return f"{value}"
    else:
        raise BadInClauseException(
            f"Value type: {type(value)} is not allowed for in clause formatting"
        )


def format_in_clause(
    iterable: Union[Tuple[Union[Number, str]], List[Union[Number, str]]]
) -> str:
    """
    Create a Jinja2 filter to format list-like values passed.

    Args:
        iterable (list, tuple): list / tuple of strings and numbers. Can be empty.

    Raises:
        BadInClauseException: for non iterable inputs.

    Returns:
        str: The formatted string of the list of elements.

    Notes:
        Idea originally from
        https://github.com/hashedin/jinjasql/blob/master/jinjasql/core.py
        Passing an empty tuple/list won't raise an exception, in order to
        simplify the function. Also, regarding failing queries, there's no
        explicit goal for sql formatting (although that's a common use case).

    Examples:
        >>> format_in_clause([1.12, 1, 'a'])

        (1.12,1,'a')
    """
    if not isinstance(iterable, (list, tuple)):
        raise BadInClauseException(
            f"Value passed is not a list or tuple: '{iterable}'. "
            f"Where the query uses the '| inclause'."
        )
    values = [_format_value_in_clause(v) for v in iterable]
    clause = ",".join(values)
    clause = "(" + clause + ")"
    return clause


def get_default_jinja_template(path_or_str, filters=None, **kwargs):
    """Create Jinja specific template.."""
    if filters is None:
        filters = {"inclause": format_in_clause}
    # The following line is labeled with nosec so that bandit doesn't fail. In DEFAULT_JINJA_ENV_ARGS, autoescape is set to True.
    environment = jinja2.Environment(**{**DEFAULT_JINJA_ENV_ARGS, **kwargs})  # nosec
    environment.filters = {**environment.filters, **filters}
    return environment.from_string(path_or_string(path_or_str))


def get_cloudera_sql_stats_aggr(
    input_expression,
    as_name=None,
    with_minmax=False,
    with_std=False,
    with_ndv=False,
    with_count=False,
    ends_comma=True,
):
    """Get Cloudera-valid battery of statistical aggregations clause."""
    rv_l = [
        f'SUM({input_expression}) AS sum',
        f'AVG({input_expression}) AS mean',
        f'APPX_MEDIAN({input_expression}) AS median',
    ]

    if with_minmax:
        rv_l.append(f'MIN({input_expression}) AS min')
        rv_l.append(f'MAX({input_expression}) AS max')
    if with_std:
        rv_l.append(f'STDDEV({input_expression}) AS std')
    if with_ndv:
        rv_l.append(f'NDV({input_expression}) AS unique')
    if with_count:
        rv_l.append(f'COUNT({input_expression}) AS count_rows')
    rv = ',\n'.join([f'{i}_{as_name}' for i in rv_l]) + ','
    if not ends_comma:
        rv = rv[:-1]
    return rv


def get_cloudera_sample_cut(sample_lines_ratio=None):
    """Get cut int value for sample proportion."""
    if sample_lines_ratio is None:
        sample_lines_ratio = 1.0
    # Generate the value for sample selection.
    sampling_cut = int(2**64 * sample_lines_ratio / 2.0) - 1
    return sampling_cut


def get_cloudera_hashed_sample_clause(col_or_exp, sample_pct):
    """
    Get Cloudera-valid clause for hashed-sampling.

    This will work on an id col or on a given expression that outputs
    a valid column. It takes a sample_pct number between 0 and 1.
    """
    assert 0 < sample_pct < 1, f'{sample_pct} should be a float  in (0,1)'

    threshold_int = get_cloudera_sample_cut(sample_lines_ratio=sample_pct)
    rv = f'AND abs(fnv_hash(CAST({col_or_exp} AS bigint))) <= {threshold_int}'

    return rv


def str_normalize_pandas(data, str_replace_kws=None):
    """Normalize all string-like data in pandas objects.

    Parameters
    ----------
    data (pd.DataFrame, pd.Series): containing the data. Might or not have string
        columns
    str_replace_kws (dict): contains pandas str.replace method kwargs

    Warnings
    --------
    - Be aware this function potentially modify the given Dataframe df, so please send a copy of the original if you want it to remain unmodified.
    """

    if isinstance(data, pd.DataFrame):
        obj_cols = data.select_dtypes(include=[np.object_]).columns
        for col in obj_cols:
            data[col] = (
                data[col]
                .str.lower()
                .str.normalize('NFKD')
                .str.encode('ascii', errors='ignore')
                .str.decode('utf-8')
            )
            if str_replace_kws:
                data[col] = data[col].str.replace(**str_replace_kws)
        return data
    elif isinstance(data, pd.Series) and data.dtype == np.object_:
        data = (
            data.str.lower()
            .str.lower()
            .str.normalize('NFKD')
            .str.encode('ascii', errors='ignore')
            .str.decode('utf-8')
        )
        if str_replace_kws:
            data = data.str.replace(**str_replace_kws)
        return data
    else:
        raise TypeError(f"File format '{type(data)}' not supported!")


def df_optimize_float_types(
    df,
    type_mappings: Optional[Dict[str, str]] = None,
):
    """Cast dataframe columns to more memory friendly types.

    Parameters
    ----------
        df: DataFrame to be modified.
        type_mappings: Mapping of types. Defaults to {"float64":"float16", "float32":"float16"}

    Warnings
    --------
    - Type conversion leads to a loss in accuracy and possible overflow of the target type.
        Eg:
        >>> n = 2**128
        >>> np.float64(n), np.float32(n)
        (3.402823669209385e+38, inf)
    - Be aware this function potentially modify the given Dataframe df, so please send a copy of the original if you want it to remain unmodified.
    """
    if type_mappings is None:
        type_mappings = {
            "float64": "float16",
            "float32": "float16",
        }

    new_dtypes = {c: type_mappings.get(t.name, t) for c, t in df.dtypes.iteritems()}
    df = df.astype(new_dtypes, copy=False)
    return df


def df_replace_empty_strs_null(df):
    """Replace whitespace or empty strs with nan values.

    Warnings
    --------
    - Be aware this function potentially modify the given Dataframe df, so please send a copy of the original if you want it to remain unmodified.
    """
    str_cols = df.select_dtypes(include='object').columns.tolist()
    if str_cols:
        logger.debug(f'Replacing whitespace in these object cols: {str_cols}...')
        for col in str_cols:
            df[col].replace(r'^\s*$', np.nan, regex=True, inplace=True)
    return df


def df_drop_nulls(df, max_null_prop=0.2, protected_cols: Optional[List[str]] = None):
    """Drop null columns in df, for null share over a certain threshold.

    Warnings
    --------
    - Be aware this function potentially modify the given Dataframe df, so please send a copy of the original if you want it to remain unmodified.
    """
    # Note: Pandas treats string columns as `object` data types.
    if protected_cols is None:
        protected_cols = list()
    logger.debug(
        f'Dropping columns with null ratio greater than {max_null_prop:.2%}...'
    )
    df = df_replace_empty_strs_null(df)
    null_means = df.isnull().mean()
    null_mask = null_means < max_null_prop

    null_mask[[c for c in df.columns if c in protected_cols]] = True
    drop_cols = null_mask[~null_mask].index.tolist()

    logger.debug(
        f'Null proportions:\n'
        f'{null_means.loc[drop_cols].sort_values(ascending=False)}'
    )

    logger.debug(f'Dropping the following {len(drop_cols)} columns:\n {drop_cols}')
    df.drop(drop_cols, axis=1, inplace=True)

    return df


def df_drop_std(df, min_std_dev=1.5e-2, protected_cols: Optional[List[str]] = None):
    """Drop low variance cols.

    Warnings
    --------
    - Be aware this function potentially modify the given Dataframe df, so please send a copy of the original if you want it to remain unmodified.
    """
    if protected_cols is None:
        protected_cols = list()
    std_values = df.std()
    low_variance_cols = std_values < min_std_dev
    low_variance_cols = low_variance_cols.index[low_variance_cols].tolist()
    low_variance_cols = [c for c in low_variance_cols if c not in protected_cols]
    logger.debug(
        f'Dropping the following {len(low_variance_cols)} columns '
        f'due to low variance:\n {low_variance_cols}'
    )
    df.drop(low_variance_cols, axis=1, inplace=True)
    return df


def df_drop_corr(
    df,
    target_col,
    max_corr=0.3,
    protected_cols: Optional[List[str]] = None,
    frac=0.2,
    random_state=None,
):
    """Drop high correlated to-target cols.

    Warnings
    --------
    - Be aware this function potentially modify the given Dataframe df, so please send a copy of the original if you want it to remain unmodified.
    """

    if target_col not in df.columns:
        raise ValueError(f"target col ({target_col}) is not in dataframe columns")

    if protected_cols is None:
        protected_cols = list()

    corr_df = df.sample(frac=frac, random_state=random_state).corr()
    high_corr_cols = abs(corr_df[target_col]) > max_corr
    high_corr_cols = high_corr_cols.index[high_corr_cols].tolist()
    high_corr_cols = [c for c in high_corr_cols if c not in protected_cols]
    logger.debug(
        f'Dropping the following {len(high_corr_cols)} columns due to high correlation '
        f'with target:\n {high_corr_cols}'
    )
    df.drop(high_corr_cols, axis=1, inplace=True)
    return df


def df_get_typed_cols(df, col_type='cat', protected_cols: Optional[List[str]] = None):
    """Get typed columns, excluding protected cols if passed."""
    assert col_type in ('cat', 'num', 'date', 'bool', 'timedelta')
    if protected_cols is None:
        protected_cols = list()

    if col_type == 'cat':  # Work in cases, else dont define include var
        include = ['object', 'category']
    elif col_type == 'num':
        include = ['number']
    elif col_type == 'date':
        include = ['datetime']
    elif col_type in ('bool', 'timedelta'):
        include = [col_type]
    typed_cols = [
        c for c in df.select_dtypes(include=include).columns if c not in protected_cols
    ]
    return typed_cols


def df_encode_categorical_dummies(
    df,
    cat_cols: Optional[List[str]] = None,
    skip_cols: Optional[List[str]] = None,
    top=25,
    other_val='OTHER',
):
    """Encode categorical columns into dummies.

    Warnings
    --------
    - Be aware this function potentially modify the given Dataframe df, so please send a copy of the original if you want it to remain unmodified.
    """
    if skip_cols is None:
        skip_cols = list()
    if cat_cols is None:
        cat_cols = list()
    pre_dummy_cols = df.columns.tolist()
    cat_cols = df_get_typed_cols(df, col_type='cat') if cat_cols == [] else cat_cols
    cat_cols = [c for c in cat_cols if c not in skip_cols]

    for c in cat_cols:
        top_categories = df[c].value_counts().index.values[0:top]
        df[c] = df[c].where(df[c].isin(top_categories), other=other_val)

    logger.debug(f'Getting dummies from these top categories:{cat_cols}...')
    df = pd.get_dummies(df, columns=cat_cols, drop_first=False)
    dummy_cols = list(set(df.columns.tolist()) - set(pre_dummy_cols))
    logger.debug(
        f'{len(df.columns)} columns after dummies:\n {sorted(df.columns.tolist())}'
    )
    return df, dummy_cols


def df_drop_single_factor_level(df):
    """Drop categorical columns with null or 1 level.

    Warnings
    --------
    - Be aware this function potentially modify the given Dataframe df, so please send a copy of the original if you want it to remain unmodified.
    """
    cat_cols = df_get_typed_cols(df, col_type='cat')
    cols_to_drop = []
    for c in cat_cols:
        val_count = df[c].value_counts(dropna=False)
        vals = val_count.index.tolist()
        if (len(vals) == 2 and '' in vals) or (len(vals) == 1):
            cols_to_drop.append(c)
    logger.debug(
        f'Dropping the following {len(cols_to_drop)} columns with low factor levels:'
        f'\n {cols_to_drop}.'
    )
    df.drop(cols_to_drop, axis=1, inplace=True)
    return df


def dedup_list(li: list):
    """
    Deduplicates list while preserving order.

    Note:
        Not the same as `list(set(li))`.
        Copied from https://stackoverflow.com/questions/31479188/quickest-way-to-dedupe-list-in-dict

    Args:
        li (list): list of elements. Can be empty.

    Returns:
        list: The deduplicated list.

    Examples:
        >>> dedup_list([1, 1, 'a'])
        [1, 'a']

        >>> dedup_list([])
        []
    """
    assert isinstance(
        li, list
    ), f"Input argument should be a list. Value passed was: {li}."
    new_list: List[Union[int, str, list]] = []
    for val in li:
        if val not in new_list:
            new_list.append(val)
    return new_list


def create_forecaster_dates(end_date, forecast_train_window, forecast_future_window):
    """Process and correct all respective dates for forecaster.

    Args:
        end_date (datetime): The end date with hour precision.
        forecast_train_window (int): The window days for past data.
        forecast_future_window (int): The window days for future predictions.

    Returns:
        (datetime, datetime, datetime): Truple with start, end and future dates.
    """
    if not all([forecast_future_window > 0, forecast_train_window >= 0]):
        raise ValueError(
            f"Future ('{forecast_future_window}') or train "
            f"('{forecast_train_window}') windows are not geq 0."
        )

    if not (
        isinstance(end_date, str)
        or isinstance(end_date, date)
        or isinstance(end_date, pd.Timestamp)
    ):
        raise TypeError("`end_date` arg must be date-like or string typed")

    end_date = str_to_datetime(end_date) if isinstance(end_date, str) else end_date
    start_date = end_date - pd.offsets.Day(forecast_train_window)
    future_date = end_date + pd.offsets.Day(forecast_future_window)
    return start_date, end_date, future_date


def get_matching_columns(cols, regex_list):
    """Match a list of columns with a number of regexes."""
    ret = []
    for regex in regex_list:
        regex = re.compile(regex)
        ret += filter(regex.search, cols)
    return ret


def get_include_exclude_columns(cols, include_regexes=None, exclude_regexes=None):
    """Filter list by inclusion and exclusion regexes."""
    if not cols:
        raise ValueError("`cols` argument must be a non-empty list")
    if include_regexes is None:
        ret = cols
    else:
        ret = get_matching_columns(cols, include_regexes)
    ret = set(ret)
    if exclude_regexes:
        ret.difference_update(get_matching_columns(cols, exclude_regexes))

    return sorted(list(ret))


def dataframe_diff(df_x, df_y, key, right_suffix="_x", left_suffix="_y"):
    """Compute diff between 2 dataframes taking their columns in common as key.

    Parameters
    ---------
    df_x : DataFrame
        First df.
    df_y : DataFrame
        Second df.
    key : list of str
        List of column names taken as keys.
    right_suffix : str
        Suffix for the right side dataframe.
    left_suffix : str
        Suffix for the elft side dataframe.

    Returns
    -------
    tuple of DataFrame
        Returns a tuple that contains the difference and additional data.

        First df contains the following columns:
        * key: list of columns taken as group columns
        * value_x: different value of x side
        * value_y: different value of y side
        * column_name: contains the name of column where the change is produced

        Second df contains the following columns:
        * key: list of columns taken as group columns
        * other columns in common between df_x and df_y that contain additional changes
        * sets: contains the name of df where the change is produced (df_x or df_y)

    Refs
    * https://github.com/yogiadi/dataframe_diff/blob/master/dataframe_diff/dataframe_diff.py
    """
    set_x = [f"df{right_suffix}" for i in range(len(df_x))]
    df_x['sets'] = set_x
    set_y = [f"df{left_suffix}" for i in range(len(df_y))]
    df_y['sets'] = set_y
    columns = list(df_x.columns)
    columns.remove('sets')
    df_concat = (
        pd.concat([df_x, df_y])
        .drop_duplicates(subset=columns, keep=False)
        .reset_index(drop=True)
    )
    df_set1 = df_concat[df_concat['sets'] == f"df{right_suffix}"]
    df_set2 = df_concat[df_concat['sets'] == f"df{left_suffix}"]
    df_merged = pd.merge(df_set1, df_set2, on=key)
    nonkey = set(columns) - set(key)
    list_diff = []
    for i in range(len(df_merged)):
        for col in nonkey:
            if (
                df_merged.iloc[i][col + right_suffix]
                != df_merged.iloc[i][col + left_suffix]
            ):
                list_diff.append(
                    list(
                        df_merged.iloc[i][key + [col + right_suffix, col + left_suffix]]
                    )
                    + [col]
                )
    df_diff = pd.DataFrame(
        list_diff,
        columns=key + ['value' + right_suffix, 'value' + left_suffix, 'column_name'],
    )
    df_additional = (
        pd.concat([df_x, df_y])
        .drop_duplicates(subset=key, keep=False)
        .reset_index(drop=True)
    )
    df_x.drop(['sets'], axis=1, inplace=True)
    df_y.drop(['sets'], axis=1, inplace=True)
    return df_diff, df_additional


def compute_differences_dataframes(
    first_df,
    second_df,
    key_cols,
    first_suffix,
    second_suffix,
    filter_flag_more_deviation=False,
    threshold=1,
):
    """
    It generates the differentials between dataframes.

    Args:
        first_df (pandas.DataFrame): First dataframe to be taken to compute differences.
        second_df (pandas.DataFrame): Second dataframe to be taken to compute differences.
        key_cols (list of strings): list of column names to take as key (to join and sort)
        first_suffix (string): suffix to name row_count column
        second_suffix (string): suffix to name row_count column
        filter_flag_more_deviation (bool): Flag that indicates if transform function should filter or not data
        if the data has deviation greater than specified value (threshold)
        threshold (float): value that determines filtering of data.

    Returns:
        DataFrame: Result df with deviations. This df contains the followings columns as result:
            - params["key_col"] (list of string/int): list of column names to take as key.
            - row_count{params['first_suffix']} (int): row count of first df
            - row_count{params['second_suffix']} (int): row count of second df
            - diff (int): difference between row_count of first df and row_count of second df
            - diff_% (float): diff in percentage units
    """

    df_merged = first_df.merge(
        second_df, how="left", on=key_cols, suffixes=(first_suffix, second_suffix)
    ).fillna(value=0)
    df_merged["diff"] = df_merged[f"row_count{first_suffix}"] - (
        df_merged[f"row_count{second_suffix}"]
    )
    df_merged["diff_%"] = round(
        (
            (
                df_merged[f"row_count{first_suffix}"]
                - (df_merged[f"row_count{second_suffix}"])
            )
            / df_merged[f"row_count{first_suffix}"]
        )
        * 100,
        2,
    )

    if filter_flag_more_deviation:
        df_merged = df_merged[
            ~df_merged["diff_%"].between(-threshold, threshold, inclusive=False)
        ]
    df_merged = df_merged[
        key_cols
        + [f"row_count{first_suffix}", f"row_count{second_suffix}", "diff", "diff_%"]
    ]

    return df_merged.sort_values(key_cols, ascending=True).reset_index(drop=True)


@contextlib.contextmanager
def numpy_temp_seed(seed=42):
    """Sets numpy temporary random state globally.

    Args:
        seed (int): Seed for RandomState.

    Yields:
        None

    Raises:
        TypeError: if `seed` argument isn't an instance of `int`.

    Examples:

        >>> with numpy_temp_seed(333):
        ...     numpy.random.randint(10)
        3

        >>> with numpy_temp_seed(388681):
        ...     some_function_that_generates_numpy_random_numbers()

    Notes:
        Must be used within a `with` context.
    """
    if not isinstance(seed, int):
        raise TypeError(f"`seed` argument must be int typed, not {type(seed)}")
    state = np.random.get_state()
    try:
        np.random.seed(seed)
        yield
    finally:
        np.random.set_state(state)


def ab_split(id_obj: str, salt: str, control_group_size: float):
    """Split object into test or control group based on the ID and salt.

    Parameters
    ----------
    id_obj : str
        Object id.
    salt : str
        Salt value.
    control_group_size : float
        Sets how big the control group is desired in percentage.
        Must be between 0 and 1.

    Returns
    -------
        True (for test) or False (for control) : bool

    Examples
    --------
        >>> users = pandas.DataFrame({'id': numpy.arange(100**2)})
        >>> users['test_group'] = users.id.apply(
        ...     lambda id: ab_split(id, 'E1F53135E559C253', 0.25))
        >>> users.test_group.value_counts(normalize=True)
        True     0.7465
        False    0.2535
        Name: test_group, dtype: float64
    """
    test_id = str(id_obj) + '-' + str(salt)
    test_id_digest = hashlib.md5(test_id.encode('ascii')).hexdigest()  # nosec
    test_id_first_digits = test_id_digest[:6]
    test_id_last_int = int(test_id_first_digits, 16)
    split = test_id_last_int / 0xFFFFFF
    return split > control_group_size


def col_sample_display(
    df: pd.DataFrame,
    col: str,
    quantile: Optional[float] = None,
    top_val: Optional[float] = None,
<<<<<<< HEAD
    num_sample: Optional[float] = 300,
=======
    num_sample: float = 300,
>>>>>>> baddf8ae
):
    """Fast printing/visualization of sample data for given column.

    Also shows 10 unique specific values from the column and has
    modifiers for either showing a histogram for numeric data, or
    showing top_value counts for non-numeric columns.

    Parameters
    ----------
    df: pandas.DataFrame :

    col: str :

    quantile: float :
         (Default value = None)
    top_val: float :
         (Default value = None)
    num_sample: float :
         (Default value = 300)

    Returns
    -------

    """
    len_col = df[col].shape[0]
    unique_vals = df[col].unique()
    num_unique_vals = len(unique_vals)
    null_count = df[col].isnull().sum()
    null_pct = null_count / df.shape[0]
    print(f'\nCol is {col}\n')
    print(f'Null count is {null_count}, Null percentage is: {null_pct:.2%}')
    print(num_unique_vals, unique_vals[0:10])
    display(df[col].describe())
    display(df[col].sample(10))

    # Various checks either numerical or not
    if len_col < num_sample:
        num_sample = len_col
    if col in df_get_typed_cols(df, 'date'):
        # Direct exit with `date`, as they can be miscasted to numeric
        is_numeric_type = False
    else:
        if col in df_get_typed_cols(df, 'num'):
            is_numeric_type = True
        else:  # cols that are string which might get converted
            try:
                pd.to_numeric(df[col].sample(num_sample))
                is_numeric_type = True
            except ValueError:
                is_numeric_type = False

    if is_numeric_type or num_unique_vals < 15:
        val_counts = df[col].value_counts().to_frame()
        val_counts.index.name = col
        val_counts.rename(columns={col: 'count'}, inplace=True)
        val_counts['percentage'] = 100 * val_counts['count'] / val_counts['count'].sum()
        display(val_counts.head(10))

    if is_numeric_type:
        num_col = df[[col]].copy()  # keep in dataframe form to use the .query method
        num_col[col] = pd.to_numeric(num_col[col].values, errors='coerce')
        query_str = f'{col} == {col}'
        if quantile is not None:
            top_perc = num_col[col].quantile(q=quantile)
            # this +100 is a safety net for when top_perc results
            # are equal to the lower limit of the filter.
            query_str = f'{col}>=0 and {col}<= {top_perc+100}'

        elif top_val is not None:
            query_str = f'{col}<= {top_val}'

        num_col.query(query_str)[col].hist(bins=60)
        plt.title(query_str)


def sum_count_aggregation(
    df: pd.DataFrame,
    group_cols: List,
    numerical_cols: List,
    aggregation_operations=('sum', 'count'),
):
    """Aggregate data by a gruop of columns into sum and count.

    Parameters
    ----------
    df: pandas.DataFrame :

    group_cols: list :

    numerical_cols: list :

    aggregation_operations: tuple or list :
        (Default value = ('sum', 'count')) :

    Returns
    -------

    """
    # Create aggregating dictionary
    agg_dict = {col: aggregation_operations for col in numerical_cols}

    # Group and aggregate
    counts = df.groupby(group_cols).agg(agg_dict)

    # Flatten multi-hierarchy index
    counts.columns = ['_'.join(col).strip() for col in counts.columns.values]

    for col in numerical_cols:
        for aggr in aggregation_operations:
            perc_col = '_'.join([col, aggr, 'perc'])
            aggr_col = '_'.join([col, aggr])
            counts[perc_col] = counts[aggr_col] / counts[aggr_col].sum()

    # Chose one column to sort for [first column]
    sort_col = [col for col in counts.columns if 'count' in col][0]
    counts.sort_values(by=sort_col, ascending=False)
    return counts


def sum_count_time_series(
    df: pd.DataFrame,
    date_col: str,
    numerical_series: List,
    resample_frequency: str = 'D',
    aggregation_operations=('sum', 'count'),
    filter_query: Optional[str] = None,  # to select a subset of the whole database only
):
    """Get a time series grouping in a a certain time-window.

    Only for a view of the original df.

    Parameters
    ----------
    df: pandas.DataFrame :

    date_col: str :

    numerical_series: list :

    resample_frequency: str :
         (Default value = 'D')
    aggregation_operations: tuple or list :
         (Default value = ('sum', 'count') :

    filter_query: str :
         (Default value = None)
    # to select a subset of the whole database only :


    Returns
    -------

    """
    if not filter_query:
        filter_query = f'{date_col} == {date_col}'
    # generate aggregating dictionary
    agg_dict = {col: aggregation_operations for col in numerical_series}

    # Count the amount of events in this time frequency
    time_series = (
        df.query(filter_query)
        .resample(resample_frequency, on=date_col)[numerical_series]
        .agg(agg_dict)
    )

    # Flatten multi-hierarchy index
    time_series.columns = ['_'.join(col).strip() for col in time_series.columns.values]
    # Reset index and sort by oldest event date first
    time_series = time_series.reset_index().sort_values(date_col)

    return time_series


def category_reductor(df, categorical_col, n_levels=8, default_level='Other'):
    """Reduce a categorical col's levels.

    This outputs a new cat col with reduced levels.
    It will not modify any null values in original category.

    Parameters
    ----------
    df :

    categorical_col :

    n_levels :
         (Default value = 8)
    default_level :
         (Default value = 'Other')

    Returns
    -------

    """
    top_levels, _ = get_ordered_factor_levels(df, categorical_col, n_levels - 1)

    def sub_categorize(x, top_levels):
        """Reduce category series levels.

        Parameters
        ----------
        x :

        top_levels :


        Returns
        -------

        """
        if x in top_levels:
            return x
        else:
            return default_level

    # Modify only non-null values
    rv = df[categorical_col].apply(
        lambda x: sub_categorize(x, top_levels) if (pd.notnull(x)) else x
    )

    return rv


def load_sql_query(sql, query_context_params=None):
    """Read sql file or string and format with a dictionary of params.

    Parameters
    ----------
    sql :

    query_context_params :
         (Default value = None)

    Returns
    -------

    """
    pat = Path(sql).expanduser()
    if pat.exists():
        with open(pat, 'r') as f:
            sql = f.read()

    if query_context_params:
        j = JinjaSql(param_style='pyformat')
        binded_sql, bind_params = j.prepare_query(sql, query_context_params)
        missing_placeholders = [
            k for k, v in bind_params.items() if jinja2.Undefined() == v
        ]

        assert (
            len(missing_placeholders) == 0
        ), f'Missing placeholders are: {missing_placeholders}'

        try:
            sql = binded_sql % bind_params
        except KeyError as e:
            print(e)
            return

    return sql


def get_sql_stats_aggr(
    input_expression, as_name=None, with_std=False, with_ndv=False, with_count=False
):
    """Get Cloudera-valid battery of statistical aggregations clause.

    Parameters
    ----------
    input_expression :

    as_name :
         (Default value = None)
    with_std :
         (Default value = False)
    with_ndv :
         (Default value = False)
    with_count :
         (Default value = False)

    Returns
    -------

    """
    rv = f"""
    SUM({input_expression}) as sum_{as_name},
    AVG({input_expression}) as mean_{as_name},
    APPX_MEDIAN({input_expression}) as median_{as_name},
    MIN({input_expression}) as min_{as_name},
    MAX({input_expression}) as max_{as_name},"""

    if with_std:
        rv += f'\n STDDEV({input_expression}) as std_{as_name},'
    if with_ndv:
        rv += f'\n NDV({input_expression}) as unique_{as_name},'
    if with_count:
        rv += f'\n COUNT(1) as count_{as_name},'
    return rv


def get_null_count_aggr(
    columns_list, as_name='null_count', no_ending_comma=False, empty_string_null=False
):
    """Get Cloudera-valid expression counting nulls for columns.

    Parameters
    ----------
    columns_list :

    as_name :
         (Default value = 'null_count')
    no_ending_comma :
         (Default value = False)
    empty_string_null :
         (Default value = False)

    Returns
    -------

    """
    rv = ""
    pre_clause = NULL_COUNT_CLAUSE
    if empty_string_null:

        pre_clause = pre_clause.replace('IS NULL', "= ''")
    for col in columns_list:

        rv += pre_clause.format(col=col, as_col=as_name + col) + ',\n'
    if no_ending_comma:

        rv = rv.rsplit(',', 1)[0]

    return rv


def get_sqlserver_hashed_sample_clause(id_clause, sample_pct):
    """Get SQL Server-valid synthax for hashed-sampling an id clause.on

    Takes as imput a given sample_pct in (0, 1).

    Parameters
    ----------
    id_clause :

    sample_pct :


    Returns
    -------

    """
    assert 0 < sample_pct < 1, f'{sample_pct} should be a float  in (0,1)'
    int_pct = int(sample_pct * 100)
    rv = f"""
    AND ABS(CAST(HASHBYTES('SHA1',
        {id_clause}) AS BIGINT)) % 100 <= {int_pct}"""
    return rv<|MERGE_RESOLUTION|>--- conflicted
+++ resolved
@@ -1054,11 +1054,7 @@
     col: str,
     quantile: Optional[float] = None,
     top_val: Optional[float] = None,
-<<<<<<< HEAD
-    num_sample: Optional[float] = 300,
-=======
     num_sample: float = 300,
->>>>>>> baddf8ae
 ):
     """Fast printing/visualization of sample data for given column.
 
